--- conflicted
+++ resolved
@@ -31,16 +31,11 @@
             <tbody>
                 {% for visit in visits %}
                 <tr>
-<<<<<<< HEAD
-                    <td><a href="{% url 'tracking-visitor-visits' visit_id=visit.pk %}" title="View details of visit">{{ visit.start_time|date:"Y-m-d H:i:s" }}</a></td>
-                    <td><a href="{% url 'tracking-visitor-visits' visit_id=visit.pk %}" title="View details of visit">{{ visit.end_time|date:"Y-m-d H:i:s" }}</a></td>
-=======
                     <td><a href={% url 'tracking-visitor-detail' visit_id=visit.pk %} title="View details of visit">{{ visit.start_time|date:"Y-m-d H:i:s" }}</a></td>
                     <td><a href={% url 'tracking-visitor-detail' visit_id=visit.pk %} title="View details of visit">{{ visit.end_time|date:"Y-m-d H:i:s" }}</a></td>
                     {% if has_geoip %}
                         <td><a href={% url 'tracking-visitor-detail' visit_id=visit.pk %} title="View details of visit">{{ visit.geoip_data.city }}, {{ visit.geoip_data.region }}, {{ visit.geoip_data.country_code }} {{ visit.geoip_data.postal_code }}</a></td>
                     {% endif %}
->>>>>>> 5f156b59
                 </tr>
                 {% endfor %}
             </tbody>	    
