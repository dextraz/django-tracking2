--- conflicted
+++ resolved
@@ -44,12 +44,9 @@
         'user_stats': user_stats,
         'visitor_stats': visitor_stats,
         'pageview_stats': pageview_stats,
-<<<<<<< HEAD
-        'start_time': start_time,
-        'end_time': end_time,
-=======
+        'start_time': start_time,
+        'end_time': end_time,
         'has_pageviews': TRACK_PAGEVIEWS,
->>>>>>> 5f156b59
     }
     return render(request, 'tracking/dashboard.html', context)
 
@@ -71,12 +68,9 @@
         'warn_incomplete': warn_incomplete,
         'visits': paginator.page(page),
         'user': user,
-<<<<<<< HEAD
-        'start_time': start_time,
-        'end_time': end_time,
-=======
+        'start_time': start_time,
+        'end_time': end_time,
         'has_geoip': TRACK_USING_GEOIP,
->>>>>>> 5f156b59
     }
     return render(request, 'tracking/visitor_overview.html', context)
 
@@ -141,12 +135,9 @@
         'form': form,
         'track_start_time': track_start_time,
         'warn_incomplete': warn_incomplete,
-<<<<<<< HEAD
-        'start_time': start_time,
-        'end_time': end_time,
-=======
+        'start_time': start_time,
+        'end_time': end_time,
         'has_geoip': TRACK_USING_GEOIP,
->>>>>>> 5f156b59
     }
     return render(request, 'tracking/visitor_page_detail.html', context)
 
